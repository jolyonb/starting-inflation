#!/usr/bin/env python3
# -*- coding: utf-8 -*-
"""
Performs a sweep over parameter space (evolutions only)
"""
import time
from math import sqrt
import numpy as np
import itertools
from tqdm import tqdm
from evolver.integrator import Driver, Status
from evolver.initialize import create_package, create_parameters
from evolver.inflation import LambdaPhi4
from evolver.model import Model

# Initialize all settings
lamda = 1e-9
<<<<<<< HEAD
hartree_settings = [True]
filename = "data/Jan30"

# Background fields
# Note that a step of 1 only does the start value
phi0start = 20
phi0stop = 25
phi0steps = 20
phi0dotstart = 0.015
phi0dotstop = 0.02
phi0dotsteps = 20

# Number of runs to perform at each step (for Hartree on)
numruns = 1
=======
settings = {"off": True, "bunchdavies": True, "hartree": 2}
filename = "data/large_sweep"

# Background fields
# Note that a step of 1 only does the start value
phi0start = 25
phi0stop = 32
phi0steps = 2
phi0dotstart = -0.05
phi0dotstop = 0.05
phi0dotsteps = 2
>>>>>>> 388b2bd6

# Fix the number of modes
if settings["hartree"] > 0:
    num_modes = 40
else:
    num_modes = 2

# Construct our steps
phi0s = np.linspace(phi0start, phi0stop, phi0steps)
phi0dots = np.linspace(phi0dotstart, phi0dotstop, phi0dotsteps)


run = 0
start = time.time()
print("Starting!")

infofile = open(filename + "-info.txt", "w")
infofile.write("filename\tphi0\tphi0dot\n")

package = create_package(phi0=None,
                         phi0dot=None,
                         infmodel=LambdaPhi4(lamda=lamda),
                         end_time=5000*sqrt(1e-6/lamda),
                         basefilename=None,
                         perturbBD=False,
                         timestepinfo=[200, 10],
                         num_k_modes=num_modes)

def perform_run(phi0, phi0dot, filename, hartree, bunchdavies):
    # Update package
    package['phi0'] = phi0
    package['phi0dot'] = phi0dot
    package['basefilename'] = filename
    package['hartree'] = hartree
    package['perturbBD'] = not bunchdavies

    parameters = create_parameters(package)

    # Create the model
    model = Model(parameters)
    model.save(filename + ".params")

    # Construct the driver
    driver = Driver(model)

    # Perform the evolution
    driver.run()

    # Check to see what our status is
    if driver.status == Status.IntegrationError:
        with open(fn + ".info", "a") as f:
            f.write("Unable to integrate further: {}\n".format(driver.error_msg))
    elif driver.status == Status.Terminated:
        with open(fn + ".info", "a") as f:
            f.write("Evolution completed with message: {}".format(driver.error_msg))

# Sweep through all the runs
for x, y in tqdm(list(itertools.product(phi0s, phi0dots))):
    run += 1
    fn = filename + "-{}".format(run)
    if settings["off"]:
        # Construct the filename
        fnoff = fn + "-off"
        infofile.write("{}\t{}\t{}\n".format(fnoff, x, y))
        perform_run(x, y, fnoff, False, True)
    if settings["bunchdavies"]:
        # Construct the filename
        fnoff = fn + "-bd"
        infofile.write("{}\t{}\t{}\n".format(fnoff, x, y))
        perform_run(x, y, fnoff, True, True)
    if settings["hartree"] > 0:
        for i in range(settings["hartree"]):
            # Construct the filename
            fnon = fn + "-" + str(i + 1)
            infofile.write("{}\t{}\t{}\n".format(fnon, x, y))
            perform_run(x, y, fnon, True, False)

infofile.close()

end = time.time()
print("Finished in {} s".format(round(end - start, 4)))<|MERGE_RESOLUTION|>--- conflicted
+++ resolved
@@ -15,22 +15,6 @@
 
 # Initialize all settings
 lamda = 1e-9
-<<<<<<< HEAD
-hartree_settings = [True]
-filename = "data/Jan30"
-
-# Background fields
-# Note that a step of 1 only does the start value
-phi0start = 20
-phi0stop = 25
-phi0steps = 20
-phi0dotstart = 0.015
-phi0dotstop = 0.02
-phi0dotsteps = 20
-
-# Number of runs to perform at each step (for Hartree on)
-numruns = 1
-=======
 settings = {"off": True, "bunchdavies": True, "hartree": 2}
 filename = "data/large_sweep"
 
@@ -42,7 +26,6 @@
 phi0dotstart = -0.05
 phi0dotstop = 0.05
 phi0dotsteps = 2
->>>>>>> 388b2bd6
 
 # Fix the number of modes
 if settings["hartree"] > 0:
